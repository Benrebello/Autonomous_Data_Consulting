--- conflicted
+++ resolved
@@ -114,13 +114,9 @@
 
 1. **Clone the repository:**
    ```bash
-<<<<<<< HEAD
    git clone https://github.com/Benrebello/Autonomous_Data_Consulting
    cd Autonomous_Data_Consulting
-=======
-   git clone <url-do-repositorio>
-   cd consultoria-dados-autonoma
->>>>>>> d99647fa
+
    ```
 
 2. **Install dependencies:**
@@ -200,7 +196,6 @@
 └── README.md                   # This file
 ```
 
-<<<<<<< HEAD
 ## Documentation
 
 ### Core Documentation
@@ -241,9 +236,6 @@
 - ✅ Complete tool mapping validation
 
 ## Key Technologies
-=======
-## Estrutura do Projeto
->>>>>>> d99647fa
 
 - **Frontend**: Streamlit
 - **Data Processing**: pandas, numpy
@@ -306,14 +298,10 @@
 
 ## Instalação
 
-<<<<<<< HEAD
 ```bash
 # Clone o repositório
 git clone https://github.com/Benrebello/Autonomous_Data_Consulting
 cd Autonomous_Data_Consulting
-=======
-Desenvolvido por Benjamin Rebello como parte do desafio individual do curso I2A2.
->>>>>>> d99647fa
 
 # Instale as dependências
 pip install -r requirements.txt
@@ -449,7 +437,6 @@
 - Pull request process
 - Development setup
 
-<<<<<<< HEAD
 ## Support
 
 For issues, questions, or suggestions:
@@ -466,232 +453,4 @@
 
 ---
 
-**Made with ❤️ for the I2A2 Challenge**
-=======
-#### Relationships Diagram between Agents and Tools
-```mermaid
-flowchart TD
-    subgraph "Orchestration Agents"
-        A[OrchestratorAgent]
-        B[TeamLeaderAgent]
-    end
-
-    subgraph "Specialized Agents"
-        C[DataArchitectAgent]
-        D[DataAnalystTechnicalAgent]
-        E[DataAnalystBusinessAgent]
-        F[DataScientistAgent]
-    end
-
-    subgraph "Engineering Tools"
-        G[join_datasets]
-        H[clean_data]
-        I[normalize_dataframe_columns]
-    end
-
-    subgraph "EDA Tools"
-        J[descriptive_stats]
-        K[detect_outliers]
-        L[correlation_matrix]
-        M[get_exploratory_analysis]
-    end
-
-    subgraph "Visualization Tools"
-        N[plot_histogram]
-        O[plot_boxplot]
-        P[plot_scatter]
-        Q[generate_chart]
-    end
-
-    subgraph "ML Tools"
-        R[run_kmeans_clustering]
-    end
-
-    subgraph "Utilities"
-        S[read_odt_tables]
-    end
-
-    A --> B
-    B --> C
-    B --> D
-    B --> E
-    B --> F
-
-    C --> G
-    C --> H
-    C --> I
-
-    D --> J
-    D --> K
-    D --> L
-    D --> M
-
-    E --> N
-    E --> O
-    E --> P
-    E --> Q
-
-    F --> R
-
-    C --> S
-    D --> S
-    E --> S
-    F --> S
-
-    T[app.py - Interface and Execution] --> A
-    T --> B
-    T --> C
-    T --> D
-    T --> E
-    T --> F
-
-    U[tools.py - Tools Library] --> G
-    U --> H
-    U --> I
-    U --> J
-    U --> K
-    U --> L
-    U --> M
-    U --> N
-    U --> O
-    U --> P
-    U --> Q
-    U --> R
-    U --> S
-```
-
-## Installation
-
-### Prerequisites
-- Python 3.8+
-- Account with LLM provider (Groq, OpenAI, or Google Gemini) with API key.
-
-### Steps
-1. Clone the repository:
-   ```bash
-   git clone https://github.com/Benrebello/Autonomous_Data_Consulting
-   cd Autonomous_Data_Consulting
-   ```
-
-2. Install dependencies:
-   ```bash
-   pip install -r requirements.txt
-   ```
-
-   Note: `.xls` (legacy Excel) support requires `xlrd`, already included in `requirements.txt`. PDF uses `reportlab` (also included).
-
-3. Configure LLM in `config.json`:
-   ```json
-   {
-     "provider": "groq",
-     "model": "llama-3.1-8b-instant",
-     "api_key": "your_api_key_here"
-   }
-   ```
-
-4. Run the application:
-   ```bash
-   streamlit run app.py
-   ```
-
-## Usage
-
-1. Open the application in the browser.
-2. Upload one or more files (`CSV`, `XLSX`, `XLS`, `ODS`, `ODT`).
-3. In the sidebar:
-   - Enable "Normalize column names (snake_case)" (recommended).
-   - Select the **Default DataFrame**.
-   - If there are 2+ datasets, check if they are **related** and define the **keys** (same or different) and **join type**.
-   - Optionally, click **Test Join** to see a preview.
-4. Open the **Default DataFrame Preview** expander to see header, 4 sample rows, types, and candidate keys.
-5. Type your question in chat, for example: "Perform a complete EDA on the dataset" or "What are the outliers in the 'price' column?".
-6. View the plan, task progress, charts, and final response with conclusions.
-7. Download the PDF report (ABNT + Minto Pyramid) via the button displayed after the response.
-
-### Example Questions
-- "What are the data types of the columns?"
-- "Generate a histogram for the 'age' variable."
-- "Detect outliers in the 'salary' column using IQR."
-- "What is the correlation between 'sales' and 'advertising'?"
-- "Perform cluster analysis on the data."
-
-## Project Structure
-
-```
-autonomous-data-consulting/
-├── app.py                 # Main Streamlit application
-├── agents.py              # Agent definitions
-├── tools.py               # Specialized tools
-├── prompts.py             # Prompt templates
-├── config.py              # LLM configuration
-├── config.json            # Configuration file
-├── requirements.txt       # Dependencies
-└── README.md              # This file
-```
-
-## Dependencies
-
-- streamlit: Web interface
-- pandas: Data manipulation
-- langchain, langchain-groq, langchain-openai, langchain-google-genai: LLM integration
-- matplotlib, seaborn: Visualizations
-- scikit-learn: Machine learning (clusters, outliers)
-- openpyxl, odfpy, xlrd: Excel/ODS/Legacy Excel support
-- reportlab: PDF report generation
-- python-dotenv: Environment variables
-- pydantic: Data modeling
-
-## Contribution
-
-1. Fork the project.
-2. Create a branch for your feature (`git checkout -b feature/new-tool`).
-3. Commit your changes (`git commit -m 'Add new tool'`).
-4. Push to the branch (`git push origin feature/new-tool`).
-5. Open a Pull Request.
-
-## Troubleshooting
-
-- **API key or model unavailable**
-  - Verify the key is entered correctly in the sidebar or `config.json`.
-  - If you see a `model_decommissioned` error, switch to `llama-3.1-8b-instant` in `config.json` or UI.
-
-- **Error reading Excel/ODS/ODT files**
-  - `XLSX`: requires `openpyxl` (already included).
-  - `XLS` (legacy): requires `xlrd` (already included). If missing, install: `pip install xlrd`.
-  - `ODS`: requires `odfpy` (already included). If missing, install: `pip install odfpy`.
-  - `ODT`: only documents with tables are supported. Each table is converted to a DataFrame. If no tables, a warning will be displayed.
-
-- **Column names with accents/spaces**
-  - Enable the "Normalize column names (snake_case)" option in the sidebar to avoid errors in joins and graphs.
-
-- **Joins with few results or duplicate columns**
-  - Use the "Are the datasets related?" panel to choose appropriate keys and join type (`inner/left/right/outer`).
-  - Use the "Test Join" button to preview the union before executing the plan and check for duplicate columns (`_x`, `_y`).
-
-- **JSON plan outside schema (without `execution_plan`)**
-  - Prompts were hardened for strict JSON and the app normalizes variations automatically (e.g., `tasks`, `execution_plan`, `project`). If it still fails, a minimal plan is generated to maintain flow.
-
-- **Token limit errors (TPM) on Groq / 413**
-  - Context sent for synthesis is compacted (small samples, string truncation). If necessary, switch to a lighter model (e.g., `llama-3.1-8b-instant`) and reduce very large datasets.
-
-- **Charts not appearing**
-  - Verify numeric columns exist. The system selects the first numeric column by default for histograms/boxplots.
-  - Charts are now rendered from bytes in memory; each chart includes a download button. There is a maintenance button to remove old `plot_*.png` files.
-
-- **JSON errors from LLM**
-  - Responses are cleaned of markdown blocks and validated. If the error persists, revise the prompt or try again; the application will display clear messages about invalid content.
-
-- **Fragmented text streaming in chat**
-  - The application aggregates chunks and presents a single smooth message. If you notice strange breaks, reload the page to reset the state.
-
-## Author
-
-Developed by Benjamin Rebello as part of the individual challenge for the I2A2 course.
-
-## Notes
-
-- The system uses session state memory to store conclusions from previous analyses.
-- For LLM providers, ensure the API key has adequate permissions.
-- In case of errors, check Streamlit logs and configuration files.
-- ODT: only documents with **tables** are supported (each table is converted to a DataFrame).
->>>>>>> d99647fa
+**Made with ❤️ for the I2A2 Challenge**